import {FragmentStorefront} from "./fragment";
import cheerio from "cheerio";
import {TemplateCompiler} from "./templateCompiler";
import {
  CHEERIO_CONFIGURATION,
<<<<<<< HEAD
  CONTENT_NOT_FOUND_ERROR,
  NON_SELF_CLOSING_TAGS,
=======
  CONTENT_NOT_FOUND_ERROR, GUN_PATH,
  NON_SELF_CLOSING_TAGS, PUZZLE_DEBUGGER_LINK, PUZZLE_LIB_LINK,
>>>>>>> 7d20c9d4
  TEMPLATE_FRAGMENT_TAG_NAME
} from "./config";
import {
  FragmentModel,
  IChunkedReplacementSet,
  ICookieMap,
  IFragmentContentResponse,
  IFragmentEndpointHandler,
  IPageDependentGateways,
  IReplaceAsset,
  IReplaceItem,
  IReplaceSet,
  IWaitedResponseFirstFlush
} from "./types";
import {FragmentSentryConfig, HTTP_STATUS_CODE, REPLACE_ITEM_TYPE, RESOURCE_LOCATION} from "./enums";
import ResourceInjector from "./resource-injector";
import {isDebug} from "./util";
import {TemplateClass} from "./templateClass";
import {ERROR_CODES, PuzzleError} from "./errors";
import {benchmark} from "./decorators";
import {Logger} from "./logger";
import {container, TYPES} from "./base";
import {EVENT} from "@puzzle-js/client-lib/dist/enums";
import express from "express";

const logger = container.get(TYPES.Logger) as Logger;

interface CompressionStreamResponse extends express.Response {
  flush: () => void;
}

export class Template {
  dom: any;
  fragments: { [name: string]: FragmentStorefront } = {};
  pageClass: TemplateClass = new TemplateClass();
  private resourceInjector: ResourceInjector;
  private fragmentSentryConfiguration?: Record<string, FragmentSentryConfig>;

  constructor(public rawHtml: string, private name?: string, fragmentSentryConfiguration?: Record<string, FragmentSentryConfig>) {
    this.fragmentSentryConfiguration = fragmentSentryConfiguration;

    this.load();
    this.bindPageClass();
    this.pageClass._onCreate();
  }

  /**
   * Loads html template into Cheerio instance
   */
  load(): void {
    const templateMatch = TemplateCompiler.TEMPLATE_CONTENT_REGEX.exec(this.rawHtml);
    if (templateMatch) {
      this.dom = cheerio.load(Template.replaceCustomScripts(templateMatch[1], true), CHEERIO_CONFIGURATION);
    } else {
      throw new PuzzleError(ERROR_CODES.TEMPLATE_NOT_FOUND);
    }
  }

  /**
   * Returns fragment dependencies
   * @returns {IPageDependentGateways}
   */
  @benchmark(isDebug(), logger.info)
  getDependencies() {
    let primaryName: string | null;

    return this.dom(TEMPLATE_FRAGMENT_TAG_NAME).toArray().reduce((dependencyList: IPageDependentGateways, fragment: CheerioElement) => {
      if (!dependencyList.gateways[fragment.attribs.from]) {
        dependencyList.gateways[fragment.attribs.from] = {
          gateway: null,
          ready: false
        };
      }

      if (!dependencyList.fragments[fragment.attribs.name]) {
        this.fragments[fragment.attribs.name] = new FragmentStorefront(fragment.attribs.name, fragment.attribs.from, {...fragment.attribs});
        dependencyList.fragments[fragment.attribs.name] = {
          gateway: fragment.attribs.from,
          instance: this.fragments[fragment.attribs.name]
        };
      }

      if (this.fragmentSentryConfiguration && typeof this.fragmentSentryConfiguration[fragment.attribs.name] !== "undefined") {
        const fragmentName = fragment.attribs.name;
        const fragmentType = this.fragmentSentryConfiguration[fragmentName];

        if (fragmentType === FragmentSentryConfig.CLIENT_ASYNC) {
          this.fragments[fragment.attribs.name].attributes = Object.assign(this.fragments[fragment.attribs.name].attributes, fragment.attribs);
          this.fragments[fragment.attribs.name].primary = false;
          this.fragments[fragment.attribs.name].shouldWait = true;
          this.fragments[fragment.attribs.name].clientAsync = true;
        } else if (fragmentType === FragmentSentryConfig.WAITED || (fragment.parent && fragment.parent.name === 'head')) {
          this.fragments[fragment.attribs.name].shouldWait = true;
        } else if (fragmentType === FragmentSentryConfig.PRIMARY && primaryName === null) {
          primaryName = fragment.attribs.name;
          this.fragments[fragment.attribs.name].primary = true;
          this.fragments[fragment.attribs.name].shouldWait = true;
        } else if (fragmentType === FragmentSentryConfig.STATIC) {
          this.fragments[fragment.attribs.name].static = true;
        }
      } else {
        if (!this.fragments[fragment.attribs.name].primary) {
          if (typeof fragment.attribs.primary !== 'undefined') {
            if (primaryName != null && primaryName !== fragment.attribs.name) throw new PuzzleError(ERROR_CODES.MULTIPLE_PRIMARY_FRAGMENTS);
            primaryName = fragment.attribs.name;
            this.fragments[fragment.attribs.name].primary = true;
            this.fragments[fragment.attribs.name].shouldWait = true;
          }
        }

        if (!this.fragments[fragment.attribs.name].shouldWait) {
          this.fragments[fragment.attribs.name].shouldWait = typeof fragment.attribs.shouldwait !== 'undefined' || (fragment.parent && fragment.parent.name === 'head') || false;
        }

<<<<<<< HEAD
        if (this.fragments[fragment.attribs.name].clientAsync || typeof fragment.attribs['client-async'] !== "undefined") {
          this.fragments[fragment.attribs.name].attributes = Object.assign(this.fragments[fragment.attribs.name].attributes, fragment.attribs);
          this.fragments[fragment.attribs.name].primary = false;
          this.fragments[fragment.attribs.name].shouldWait = true;
          this.fragments[fragment.attribs.name].clientAsync = true;
        }
=======
      if (this.fragments[fragment.attribs.name].clientAsync || (typeof fragment.attribs['client-async'] !== "undefined" || typeof fragment.attribs['async-c2'] !== "undefined")) {
        this.fragments[fragment.attribs.name].attributes = Object.assign(this.fragments[fragment.attribs.name].attributes, fragment.attribs);
        this.fragments[fragment.attribs.name].primary = false;
        this.fragments[fragment.attribs.name].shouldWait = true;
        this.fragments[fragment.attribs.name].clientAsync = true;
        this.fragments[fragment.attribs.name].asyncDecentralized = this.fragments[fragment.attribs.name].asyncDecentralized || typeof fragment.attribs['async-c2'] !== "undefined";
>>>>>>> 7d20c9d4
      }

      return dependencyList;
    }, {
      gateways: {},
      fragments: {}
    });
  }

  //todo fragmentConfigleri versiyon bilgileriyle inmis olmali ki assetleri versionlara gore compile edebilelim. ayni not gatewayde de var.
  /**
   * Compiles template and returns a function that can handle the request.
   * @param {ICookieMap} testCookies
   * @param {boolean} isDebug
   * @param precompile
   * @returns {Promise<IFragmentEndpointHandler>}
   */
  async compile(testCookies: ICookieMap, isDebug = false, precompile = false): Promise<IFragmentEndpointHandler> {
    logger.info(`[Compiling Page ${this.name}]`, 'Creating virtual dom');
    this.load();

    if (Object.keys(this.fragments).length === 0) {
      logger.info(`[Compiling Page ${this.name}]`, 'No fragments detected, implementing single flush handler');
      this.replaceEmptyTags();
      const singleFlushHandlerWithoutFragments = TemplateCompiler.compile(Template.clearHtmlContent(this.dom.html()));
      return this.buildHandler(singleFlushHandlerWithoutFragments, [], [], [], isDebug);
    }

    if (!this.resourceInjector) {
      this.resourceInjector = new ResourceInjector(this.fragments, this.name, testCookies);
    }

    Object.values(this.fragments).forEach(fragment => {
      if (fragment.config) {
        fragment.config.render.static = fragment.static;
      }
    });

    const chunkedFragmentsWithShouldWait = Object.values(this.fragments).filter(fragment => fragment.config && fragment.shouldWait && !fragment.config.render.static);
    const chunkedFragmentsWithoutWait = Object.values(this.fragments).filter(fragment => fragment.config && !fragment.shouldWait && !fragment.config.render.static);
    const staticFragments = Object.values(this.fragments).filter(fragment => fragment.config && fragment.config.render.static);

    logger.info(`[Compiling Page ${this.name}]`, 'Injecting Puzzle Lib to head');
    this.resourceInjector.injectAssets(this.dom);
    this.resourceInjector.injectLibraryConfig(this.dom, isDebug);

    const pageDecentrealized = Object.values(this.fragments).some(fragment => fragment.asyncDecentralized);

    if(pageDecentrealized){
      this.dom('head').prepend(`<script src="${GUN_PATH}"> </script>`);
    }

    // todo kaldir lib bagla
    const replaceScripts: any[] = [];

    logger.info(`[Compiling Page ${this.name}]`, 'Adding containers for waited fragments');
    const waitedFragmentReplacements: IReplaceSet[] = await this.replaceWaitedFragmentContainers(chunkedFragmentsWithShouldWait, replaceScripts, isDebug);

    logger.info(`[Compiling Page ${this.name}]`, 'Adding containers for chunked fragments');
    const chunkReplacements: IReplaceSet[] = this.replaceChunkedFragmentContainers(chunkedFragmentsWithoutWait);

    this.replaceUnfetchedFragments(Object.values(this.fragments).filter(fragment => !fragment.config));

    // todo kaldir lib bag
    //await this.addDependencies();

    logger.info(`[Compiling Page ${this.name}]`, 'Replacing static contents with their real contents');
    await this.replaceStaticFragments(staticFragments, replaceScripts.filter(replaceSet => replaceSet.fragment.config && replaceSet.fragment.config.render.static));

    logger.info(`[Compiling Page ${this.name}]`, 'Adding placeholders for chunked fragments');
    await this.appendPlaceholders(chunkReplacements);


    logger.info(`[Compiling Page ${this.name}]`, 'Combining and minifying page styles');
    /**
     * @deprecated Combine this with only on render start assets.
     */
    await this.resourceInjector.injectStyleSheets(this.dom, precompile);

    this.replaceEmptyTags();

    const clearLibOutput = Template.replaceCustomScripts(this.dom.html(), false);

    logger.info(`[Compiling Page ${this.name}]`, 'Sending virtual dom to compiler');

    return this.buildHandler(TemplateCompiler.compile(Template.clearHtmlContent(clearLibOutput)), chunkReplacements, waitedFragmentReplacements, replaceScripts, isDebug);
  }


  /**
   * Bind user class to page
   */
  private bindPageClass(): void {
    const scriptMatch = TemplateCompiler.PAGE_CLASS_CONTENT_REGEX.exec(this.rawHtml);
    if (scriptMatch) {
      const pageClass = eval(scriptMatch[1]);
      pageClass.__proto__ = new TemplateClass();
      this.pageClass = pageClass;
    }
  }

  /**
   * Appends placeholders to reserved locations
   * @param {IChunkedReplacementSet[]} chunkedReplacements
   * @returns {Promise<void>}
   */
  private async appendPlaceholders(chunkedReplacements: IChunkedReplacementSet[]) {
    for (const replacement of chunkedReplacements) {
      const placeholders = replacement.replaceItems.filter(item => item.type === REPLACE_ITEM_TYPE.PLACEHOLDER);
      for (const placeholderReplacement of placeholders) {
        const placeholderContent = await replacement.fragment.getPlaceholder();
        this.dom(`[puzzle-placeholder="${placeholderReplacement.key}"]`).append(placeholderContent);
      }
    }
  }

  /**
   * Replaces static fragments with their content on vDOM
   * @param {FragmentStorefront[]} fragments
   * @param {IReplaceAsset[]} replaceAssets
   * @returns {Promise<void>}
   */
  private async replaceStaticFragments(fragments: FragmentStorefront[], replaceAssets: IReplaceAsset[]): Promise<void> {
    for (const fragment of fragments) {
      const partialElements: any = [];
      let mainElement: any = null;
      this.dom(`fragment[name="${fragment.name}"][from="${fragment.from}"]`).each((i, element) => {
        if (this.dom(element).attr('partial') && this.dom(element).attr('partial') !== "main") {
          partialElements.push(element);
        } else {
          mainElement = element;
        }
      });

      const assets = replaceAssets.find(set => set.fragment.name === fragment.name);
      const fragmentScripts = assets ? assets.replaceItems.reduce((script, replaceItem) => {
        script += ResourceInjector.wrapJsAsset(replaceItem);
        return script;
      }, '') : '';

      const processedAttributes = TemplateCompiler.processExpression(mainElement.attribs, this.pageClass);
      const fragmentContent: IFragmentContentResponse = await fragment.getContent(processedAttributes);

      this.dom(mainElement).replaceWith(`<div id="${fragment.name}" puzzle-fragment="${fragment.name}" puzzle-gateway="${fragment.from}" fragment-partial="${'main'}">${fragmentContent.html['main'] || CONTENT_NOT_FOUND_ERROR}</div>${fragmentScripts}<script>PuzzleJs.emit('${EVENT.ON_FRAGMENT_RENDERED}','${fragment.name}');</script>`);

      partialElements.forEach((i: number, element: any) => {
        this.dom(element).replaceWith(`<div id="${fragment.name}" puzzle-fragment="${fragment.name}" puzzle-gateway="${fragment.from}" fragment-partial="${element.attribs.partial}">${fragmentContent.html[element.attribs.partial] || CONTENT_NOT_FOUND_ERROR}</div>${fragmentScripts}<script>PuzzleJs.emit('${EVENT.ON_FRAGMENT_RENDERED}','${fragment.name}');</script>`);
      });

    }
  }

  private replaceEmptyTags(): any {
    this.dom('*').each((i, element) => {
      if (NON_SELF_CLOSING_TAGS.indexOf(this.dom(element)[0].name) !== -1 && this.dom(element).text().length === 0 && !this.dom(element).html()) {
        this.dom(element).text(' ');
      }
    });
  }

  /**
   * Replaces waited fragments with their content on first flush string.
   * @param {IReplaceSet[]} waitedFragments
   * @param {string} template
   * @param req
   * @param isDebug
   * @returns {Promise<IWaitedResponseFirstFlush>}
   */
  private async replaceWaitedFragments(waitedFragments: IReplaceSet[], template: string, req: any, isDebug: boolean): Promise<IWaitedResponseFirstFlush> {
    let statusCode = HTTP_STATUS_CODE.OK;
    let headers = {};
    let cookies = {};


    await Promise.all(waitedFragments.map(async waitedFragmentReplacement => {
      const attributes = TemplateCompiler.processExpression(waitedFragmentReplacement.fragmentAttributes, this.pageClass, req);
      if (waitedFragmentReplacement.fragment.clientAsync) return;

      let fragmentContent;
      if ((typeof attributes.if === "boolean" && !attributes.if) || attributes.if === "false") {
        fragmentContent = "";
      } else {
        fragmentContent = await waitedFragmentReplacement.fragment.getContent(attributes, req);
      }

      if (waitedFragmentReplacement.fragment.primary) {
        statusCode = fragmentContent.status;
        headers = fragmentContent.headers;
        cookies = fragmentContent.cookies;
      }

      waitedFragmentReplacement.replaceItems
        .forEach(replaceItem => {
          if (replaceItem.type === REPLACE_ITEM_TYPE.CONTENT) {
            if ((typeof attributes.if === "boolean" && !attributes.if) || attributes.if === "false") {
              template = template.replace(replaceItem.key, () => fragmentContent);
              return;
            }
            const fragmentInject = fragmentContent.html[replaceItem.partial] || CONTENT_NOT_FOUND_ERROR;
            template = template.replace(replaceItem.key, () => fragmentInject + Template.fragmentModelScript(waitedFragmentReplacement.fragment, fragmentContent.model, isDebug));
          }
        });
    }));

    return {template, statusCode, headers, cookies};
  }

  /**
   * Maps fragment response variable model into PuzzleLib
   * @param {{name: string}} fragment
   * @param {FragmentModel} fragmentPageModel
   * @param {boolean} isDebug
   * @returns {string}
   */
  static fragmentModelScript(fragment: { name: string }, fragmentPageModel: FragmentModel, isDebug = false) {
    return fragmentPageModel && Object.keys(fragmentPageModel).length ? `<script>${Object.keys(fragmentPageModel).reduce((modelVariable, key) => {
      modelVariable += `PuzzleJs.emit("${EVENT.ON_VARIABLES}", "${fragment.name}", "${key}", ${JSON.stringify(fragmentPageModel[key])});`;
      return modelVariable;
    }, '')}</script>` : '';
  }

  /**
   * Handles non chunked page renders
   * @param firstFlushHandler
   * @param waitedFragments
   * @param isDebug
   * @param req
   * @param res
   */
  async nonChunkedHandler(firstFlushHandler: Function, waitedFragments: IReplaceSet[], isDebug: boolean, req: express.Request, res: CompressionStreamResponse) {
    this.pageClass._onRequest(req);
    const fragmentedHtml = firstFlushHandler.call(this.pageClass, req);

    const waitedReplacement = await this.replaceWaitedFragments(waitedFragments, fragmentedHtml, req, isDebug);

    for (const prop in waitedReplacement.headers) {
      res.set(prop, waitedReplacement.headers[prop]);
    }
    for (const prop in waitedReplacement.cookies) {
      if (waitedReplacement.cookies[prop].options && waitedReplacement.cookies[prop].options.expires) {
        waitedReplacement.cookies[prop].options.expires = new Date(String(waitedReplacement.cookies[prop].options.expires));
      }
      res.cookie(prop, waitedReplacement.cookies[prop].value, waitedReplacement.cookies[prop].options);
    }

    res.status(waitedReplacement.statusCode);

    if (waitedReplacement.statusCode === HTTP_STATUS_CODE.MOVED_PERMANENTLY) {
      res.end();
      this.pageClass._onResponseEnd();
    } else {
      res.send(waitedReplacement.template.replace('</body>', () => `<script>PuzzleJs.emit('${EVENT.ON_PAGE_LOAD}');</script></body>`));
      this.pageClass._onResponseEnd();
    }
  }

  /**
   * Handles chunked page renders
   * @param firstFlushHandler
   * @param waitedFragments
   * @param chunkedFragmentReplacements
   * @param jsReplacements
   * @param isDebug
   * @param req
   * @param res
   */
  async chunkedHandler(firstFlushHandler: Function,
                       waitedFragments: IReplaceSet[],
                       chunkedFragmentReplacements: IReplaceSet[],
                       jsReplacements: IReplaceAsset[],
                       isDebug: boolean,
                       req: express.Request,
                       res: CompressionStreamResponse) {
    this.pageClass._onRequest(req);
    const fragmentedHtml = firstFlushHandler.call(this.pageClass, req).replace('</body>', '').replace('</html>', '');
    res.set('transfer-encoding', 'chunked');
    res.set('content-type', 'text/html; charset=UTF-8');
    const waitedPromises: any = [];

    //Fire requests in parallel
    const waitedReplacementPromise = this.replaceWaitedFragments(waitedFragments, fragmentedHtml, req, isDebug);

    for (let i = 0, len = chunkedFragmentReplacements.length; i < len; i++) {
      const attributes = TemplateCompiler.processExpression(chunkedFragmentReplacements[i].fragmentAttributes, this.pageClass, req);
      if ((typeof attributes.if === "boolean" && !attributes.if) || attributes.if === "false") continue;
      waitedPromises.push({i, data: chunkedFragmentReplacements[i].fragment.getContent(attributes, req)});
    }

    //Wait for first flush
    const waitedReplacement = await waitedReplacementPromise;

    res.set(waitedReplacement.headers);

    for (const prop in waitedReplacement.cookies) {
      res.cookie(prop, waitedReplacement.cookies[prop].value, waitedReplacement.cookies[prop].options);
    }

    res.status(waitedReplacement.statusCode);
    if (waitedReplacement.statusCode === HTTP_STATUS_CODE.MOVED_PERMANENTLY) {
      res.end();
      this.pageClass._onResponseEnd();
    } else {
      res.write(waitedReplacement.template);
      res.flush();

      //Bind flush method to resolved or being resolved promises of chunked replacements
      waitedPromises.forEach(waitedPromise => {
        waitedPromise.data.then(this.flush(chunkedFragmentReplacements[waitedPromise.i], jsReplacements, res, isDebug));
      });
      //Close stream after all chunked fragments done
      await Promise.all(waitedPromises.map(waitedPromise => waitedPromise.data));
      res.end(`<script>PuzzleJs.emit('${EVENT.ON_PAGE_LOAD}');</script></body></html>`);
      this.pageClass._onResponseEnd();
    }
  }


  /**
   * Creates a request handler from the compilation output. Express requests uses the return of this method
   * @param {Function} firstFlushHandler
   * @param {IReplaceSet[]} chunkedFragmentReplacements
   * @param {IReplaceSet[]} waitedFragments
   * @param {IReplaceAsset[]} jsReplacements
   * @param isDebug
   * @returns {(req: any, res: any) => void}
   */
  private buildHandler(firstFlushHandler: Function, chunkedFragmentReplacements: IReplaceSet[], waitedFragments: IReplaceSet[] = [], jsReplacements: IReplaceAsset[] = [], isDebug: boolean) {
    if (chunkedFragmentReplacements.length === 0) {
      return this.nonChunkedHandler.bind(this, firstFlushHandler, waitedFragments, isDebug);
    } else {
      // @ts-ignore https://stackoverflow.com/questions/57072381/typescript-bind-gives-type-error-when-using-more-than-4-parameters/57072988
      return this.chunkedHandler.bind(this, firstFlushHandler, waitedFragments, chunkedFragmentReplacements, jsReplacements, isDebug);
    }
  }


  /**
   * Flushes incoming fragment response
   * @param {IReplaceSet} chunkedReplacement
   * @param {IReplaceAsset[]} jsReplacements
   * @param res
   * @param isDebug
   * @returns {(fragmentContent: IFragmentContentResponse) => void}
   */
  private flush(chunkedReplacement: IReplaceSet, jsReplacements: IReplaceAsset[], res: CompressionStreamResponse, isDebug: boolean) {
    return (fragmentContent: IFragmentContentResponse) => {

      const fragmentJsReplacements = jsReplacements.find(jsReplacement => jsReplacement.fragment.name === chunkedReplacement.fragment.name);
      const selfReplacing = chunkedReplacement.fragment.config && chunkedReplacement.fragment.config.render.selfReplace;

      let output = '';

      output += Template.fragmentModelScript(chunkedReplacement.fragment, fragmentContent.model, isDebug);

      fragmentJsReplacements && fragmentJsReplacements.replaceItems.filter(item => item.location === RESOURCE_LOCATION.CONTENT_START).forEach(replaceItem => {
        output += ResourceInjector.wrapJsAsset(replaceItem);
      });

      chunkedReplacement.replaceItems
        .forEach(replaceItem => {
          if (replaceItem.type === REPLACE_ITEM_TYPE.CHUNKED_CONTENT) {
            output += `<div style="display: none;" puzzle-fragment="${chunkedReplacement.fragment.name}" puzzle-chunk-key="${replaceItem.key}">${fragmentContent.html[replaceItem.partial] || CONTENT_NOT_FOUND_ERROR}</div>`;
            if (!(replaceItem.key === 'main' && selfReplacing)) {
              // todo replace here
              output += `<script>PuzzleJs.emit('${EVENT.ON_FRAGMENT_RENDERED}','${chunkedReplacement.fragment.name}','[puzzle-chunk="${replaceItem.key}"]','[puzzle-chunk-key="${replaceItem.key}"]');</script>`;
            }
          }
        });

      fragmentJsReplacements && fragmentJsReplacements.replaceItems.filter(item => item.location === RESOURCE_LOCATION.CONTENT_END).forEach(replaceItem => {
        output += ResourceInjector.wrapJsAsset(replaceItem);
      });

      this.pageClass._onChunk(output);
      res.write(output);
      res.flush();
    };
  }

  /**
   * Clears html content from empty spaces
   * @param {string} str
   * @returns {string}
   */
  private static clearHtmlContent(str: string) {
    return str.replace(/>\s+</g, "><").trim();
  }

  /**
   * Replaces unfetched fragments with empty div error
   * @param {FragmentStorefront[]} fragments
   */
  @benchmark(isDebug(), logger.info)
  private replaceUnfetchedFragments(fragments: FragmentStorefront[]) {
    fragments.forEach(fragment => {
      this.dom(`fragment[from="${fragment.from}"][name="${fragment.name}"]`).replaceWith(`<div puzzle-fragment="${fragment.name}" puzzle-gateway="${fragment.from}">${CONTENT_NOT_FOUND_ERROR}</div>`);
    });
  }


  /**
   * Creates chunked fragment containers
   * @param {FragmentStorefront[]} chunkedFragments
   * @returns {IReplaceSet[]}
   */
  @benchmark(isDebug(), logger.info)
  private replaceChunkedFragmentContainers(chunkedFragments: FragmentStorefront[]) {
    const chunkReplacements: IReplaceSet[] = [];

    chunkedFragments.forEach(fragment => {
      const replaceItems: IReplaceItem[] = [];
      let fragmentAttributes = {};
      this.dom(`fragment[from="${fragment.from}"][name="${fragment.name}"]`)
        .each((i, element) => {
          const partial = element.attribs.partial || 'main';
          const contentKey = fragment.name + '_' + partial;
          const replaceItem = {
            type: REPLACE_ITEM_TYPE.CHUNKED_CONTENT,
            partial,
            key: contentKey,
          };
          if (partial === 'main') {
            fragmentAttributes = element.attribs;
          }
          replaceItems.push(replaceItem);
          if (fragment.config && fragment.config.render.placeholder && replaceItem.partial === 'main') {
            const placeholderContentKey = contentKey + '_placeholder';
            replaceItems.push({
              type: REPLACE_ITEM_TYPE.PLACEHOLDER,
              partial,
              key: placeholderContentKey
            });
            this.dom(element).replaceWith(`<div id="${fragment.name}" puzzle-fragment="${element.attribs.name}" puzzle-gateway="${element.attribs.from}" ${element.attribs.partial ? 'fragment-partial="' + element.attribs.partial + '"' : ''} puzzle-chunk="${contentKey}" puzzle-placeholder="${placeholderContentKey}"></div>`);
          } else {
            this.dom(element).replaceWith(`<div id="${fragment.name}" puzzle-fragment="${element.attribs.name}" puzzle-gateway="${element.attribs.from}" ${element.attribs.partial ? 'fragment-partial="' + element.attribs.partial + '"' : ''} puzzle-chunk="${contentKey}"> </div>`);
          }
        });

      chunkReplacements.push({
        fragment,
        replaceItems,
        fragmentAttributes
      });
    });

    return chunkReplacements;
  }

  /**
   * Creates containers for fragments should be waited
   * @param {FragmentStorefront[]} fragmentsShouldBeWaited
   * @param {IReplaceAsset[]} replaceJsAssets
   * @param isDebug
   * @returns {IReplaceSet[]}
   */
  @benchmark(isDebug(), logger.info)
  private async replaceWaitedFragmentContainers(fragmentsShouldBeWaited: FragmentStorefront[], replaceJsAssets: IReplaceAsset[], isDebug: boolean) {
    const waitedFragmentReplacements: IReplaceSet[] = [];

    for (const fragment of fragmentsShouldBeWaited) {
      const replaceItems: IReplaceItem[] = [];
      let fragmentAttributes = {};

      const jsReplacements = replaceJsAssets.find(jsReplacement => jsReplacement.fragment.name === fragment.name);
      let contentStart = '';
      let contentEnd = ``;

      if (jsReplacements) {
        jsReplacements.replaceItems.filter(item => item.location === RESOURCE_LOCATION.CONTENT_START).forEach(replaceItem => {
          contentStart += ResourceInjector.wrapJsAsset(replaceItem);
        });

        jsReplacements.replaceItems.filter(item => item.location === RESOURCE_LOCATION.CONTENT_END).forEach(replaceItem => {
          contentEnd += ResourceInjector.wrapJsAsset(replaceItem);
        });
      }

      this.dom(contentStart).insertBefore(this.dom(`fragment[from="${fragment.from}"][name="${fragment.name}"]`).first());
      this.dom(contentEnd).insertAfter(this.dom(`fragment[from="${fragment.from}"][name="${fragment.name}"]`).last());

      const asyncPlaceholder = fragment.config && fragment.config.render.placeholder ? await fragment.getPlaceholder() : '';

      this.dom(`fragment[from="${fragment.from}"][name="${fragment.name}"]`)
        .each((i, element) => {
          const replaceKey = `{fragment|${element.attribs.name}_${element.attribs.from}_${element.attribs.partial || 'main'}}`;
          const partial = element.attribs.partial || 'main';
          replaceItems.push({
            type: REPLACE_ITEM_TYPE.CONTENT,
            key: replaceKey,
            partial,
          });
          if (partial === 'main') {
            fragmentAttributes = element.attribs;
          }

          if (element.parentNode.name !== 'head') {
            if (fragment.clientAsync) {
              this.dom(element).replaceWith(`<div id="${fragment.name}" puzzle-fragment="${element.attribs.name}" puzzle-gateway="${element.attribs.from}" ${element.attribs.partial ? 'fragment-partial="' + element.attribs.partial + '"' : ''}>${asyncPlaceholder}</div>`);
            } else {
              this.dom(element).replaceWith(`<div id="${fragment.name}" puzzle-fragment="${element.attribs.name}" puzzle-gateway="${element.attribs.from}" ${element.attribs.partial ? 'fragment-partial="' + element.attribs.partial + '"' : ''}>${replaceKey}</div><script>PuzzleJs.emit('${EVENT.ON_FRAGMENT_RENDERED}','${fragment.name}');</script>`);
            }
          } else {
            if (!fragment.clientAsync) {
              this.dom(element).replaceWith(replaceKey);
            }
          }
        });


      waitedFragmentReplacements.push({
        fragment,
        replaceItems,
        fragmentAttributes
      });
    }

    return waitedFragmentReplacements;
  }


  private static replaceCustomScripts(template: string, encode: boolean) {
    return encode ?
      template.replace(/<puzzle-script>/g, '<!--custom-script').replace(/<\/puzzle-script>/g, '/custom-script-->') :
      template.replace(/<!--custom-script/g, '<script>').replace(/\/custom-script-->/g, '</script>');
  }
}<|MERGE_RESOLUTION|>--- conflicted
+++ resolved
@@ -3,13 +3,8 @@
 import {TemplateCompiler} from "./templateCompiler";
 import {
   CHEERIO_CONFIGURATION,
-<<<<<<< HEAD
-  CONTENT_NOT_FOUND_ERROR,
-  NON_SELF_CLOSING_TAGS,
-=======
   CONTENT_NOT_FOUND_ERROR, GUN_PATH,
   NON_SELF_CLOSING_TAGS, PUZZLE_DEBUGGER_LINK, PUZZLE_LIB_LINK,
->>>>>>> 7d20c9d4
   TEMPLATE_FRAGMENT_TAG_NAME
 } from "./config";
 import {
@@ -85,7 +80,7 @@
       }
 
       if (!dependencyList.fragments[fragment.attribs.name]) {
-        this.fragments[fragment.attribs.name] = new FragmentStorefront(fragment.attribs.name, fragment.attribs.from, {...fragment.attribs});
+        this.fragments[fragment.attribs.name] = new FragmentStorefront(fragment.attribs.name, fragment.attribs.from, { ...fragment.attribs });
         dependencyList.fragments[fragment.attribs.name] = {
           gateway: fragment.attribs.from,
           instance: this.fragments[fragment.attribs.name]
@@ -124,21 +119,13 @@
           this.fragments[fragment.attribs.name].shouldWait = typeof fragment.attribs.shouldwait !== 'undefined' || (fragment.parent && fragment.parent.name === 'head') || false;
         }
 
-<<<<<<< HEAD
-        if (this.fragments[fragment.attribs.name].clientAsync || typeof fragment.attribs['client-async'] !== "undefined") {
+        if (this.fragments[fragment.attribs.name].clientAsync || (typeof fragment.attribs['client-async'] !== "undefined" || typeof fragment.attribs['async-c2'] !== "undefined")) {
           this.fragments[fragment.attribs.name].attributes = Object.assign(this.fragments[fragment.attribs.name].attributes, fragment.attribs);
           this.fragments[fragment.attribs.name].primary = false;
           this.fragments[fragment.attribs.name].shouldWait = true;
           this.fragments[fragment.attribs.name].clientAsync = true;
+          this.fragments[fragment.attribs.name].asyncDecentralized = this.fragments[fragment.attribs.name].asyncDecentralized || typeof fragment.attribs['async-c2'] !== "undefined";
         }
-=======
-      if (this.fragments[fragment.attribs.name].clientAsync || (typeof fragment.attribs['client-async'] !== "undefined" || typeof fragment.attribs['async-c2'] !== "undefined")) {
-        this.fragments[fragment.attribs.name].attributes = Object.assign(this.fragments[fragment.attribs.name].attributes, fragment.attribs);
-        this.fragments[fragment.attribs.name].primary = false;
-        this.fragments[fragment.attribs.name].shouldWait = true;
-        this.fragments[fragment.attribs.name].clientAsync = true;
-        this.fragments[fragment.attribs.name].asyncDecentralized = this.fragments[fragment.attribs.name].asyncDecentralized || typeof fragment.attribs['async-c2'] !== "undefined";
->>>>>>> 7d20c9d4
       }
 
       return dependencyList;
@@ -333,7 +320,7 @@
       waitedFragmentReplacement.replaceItems
         .forEach(replaceItem => {
           if (replaceItem.type === REPLACE_ITEM_TYPE.CONTENT) {
-            if ((typeof attributes.if === "boolean" && !attributes.if) || attributes.if === "false") {
+            if((typeof attributes.if === "boolean" && !attributes.if) || attributes.if === "false" ){
               template = template.replace(replaceItem.key, () => fragmentContent);
               return;
             }
@@ -423,7 +410,7 @@
 
     for (let i = 0, len = chunkedFragmentReplacements.length; i < len; i++) {
       const attributes = TemplateCompiler.processExpression(chunkedFragmentReplacements[i].fragmentAttributes, this.pageClass, req);
-      if ((typeof attributes.if === "boolean" && !attributes.if) || attributes.if === "false") continue;
+      if((typeof attributes.if === "boolean" && !attributes.if) || attributes.if === "false" ) continue;
       waitedPromises.push({i, data: chunkedFragmentReplacements[i].fragment.getContent(attributes, req)});
     }
 
