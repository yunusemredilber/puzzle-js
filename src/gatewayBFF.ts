--- conflicted
+++ resolved
@@ -109,9 +109,7 @@
           dependencies: fragment.versions[fragment.version].dependencies,
           testCookie: fragment.testCookie,
           prg: !!fragment.prg,
-<<<<<<< HEAD
-          warden: fragment.warden
-=======
+          warden: fragment.warden,
           passiveVersions: Object.keys(fragment.versions).filter(v => v !== fragment.version).reduce((versionInfo, version) => (
             {
               ...versionInfo,
@@ -121,7 +119,6 @@
               }
             }
           ), {})
->>>>>>> fab8db48
         };
 
         this.fragments[fragment.name] = new FragmentBFF(fragment);
@@ -336,7 +333,6 @@
     this.server.addCustomHeaders(this.config.customHeaders);
     cb();
   }
-
   /**
    * Starts gateway and configures dependencies
    */
