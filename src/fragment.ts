import fetch from "node-fetch";
import {
  HandlerDataResponse, ICookieMap,
  IExposeFragment,
  IFileResourceAsset,
  IFragment,
  IFragmentBFF,
  IFragmentContentResponse,
  IFragmentHandler
} from "./types";
import {CONTENT_ENCODING_TYPES, FRAGMENT_RENDER_MODES} from "./enums";
import * as querystring from "querystring";
import {DEBUG_QUERY_NAME, DEFAULT_CONTENT_TIMEOUT, PREVIEW_PARTIAL_QUERY_NAME, RENDER_MODE_QUERY_NAME} from "./config";
import url from "url";
import path from "path";
import {container, TYPES} from "./base";
import {Logger} from "./logger";
import {decompress} from "iltorb";
// TODO: remove this
import {Request} from 'express';
import {HttpClient} from "./client";
import {ERROR_CODES, PuzzleError} from "./errors";
import express from "express";
import {CookieVersionMatcher} from "./cookie-version-matcher";
import {AssetManager} from "./asset-manager";


const logger = container.get(TYPES.Logger) as Logger;
const httpClient = container.get(TYPES.Client) as HttpClient;

export class Fragment {
  name: string;

  constructor(config: IFragment) {
    this.name = config.name;
  }
}

export class FragmentBFF extends Fragment {
  config: IFragmentBFF;
  versionMatcher?: CookieVersionMatcher;
  private handler: { [version: string]: IFragmentHandler } = {};

  constructor(config: IFragmentBFF) {
    super({name: config.name});
    this.config = config;

    if (this.config.versionMatcher) {
      this.versionMatcher = new CookieVersionMatcher(this.config.versionMatcher);
    }

    this.prepareHandlers();
  }

  /**
   * Renders fragment: data -> content
   * @param {object} req
   * @param {string} version
   * @returns {Promise<HandlerDataResponse>}
   */
  async render(req: express.Request, version: string): Promise<HandlerDataResponse> {
    const handler = this.handler[version] || this.handler[this.config.version];
    const clearedRequest = this.clearRequest(req);
    if (handler) {
      if (handler.data) {
        let dataResponse;
        try {
          dataResponse = await handler.data(clearedRequest);
        } catch (e) {
          logger.error(`Failed to fetch data for fragment ${this.config.name}`, req.url, req.query, req.params, req.headers, e);
          return {
            $status: 500
          };
        }
        if (dataResponse.data) {
          const renderedPartials = handler.content(dataResponse.data);
          delete dataResponse.data;
          return {
            ...renderedPartials,
            ...dataResponse
          };
        } else {
          return dataResponse;
        }
      } else {
        throw new Error(`Failed to find data handler for fragment. Fragment: ${this.config.name}, Version: ${version || this.config.version}`);
      }
    } else {
      throw new Error(`Failed to find fragment version. Fragment: ${this.config.name}, Version: ${version || this.config.version}`);
    }
  }

  /**
   * Renders placeholder
   * @param {object} req
   * @param {string} version
   * @returns {string}
   */
  placeholder(req: object, version?: string) {
    const fragmentVersion = (version && this.config.versions[version]) ? version : this.config.version;
    const handler = this.handler[fragmentVersion];
    if (handler) {
      return handler.placeholder();
    } else {
      throw new Error(`Failed to find fragment version. Fragment: ${this.config.name}, Version: ${version || this.config.version}`);
    }
  }

  /**
   * Renders error
   * @param {object} req
   * @param {string} version
   * @returns {string}
   */
  errorPage(req: object, version?: string) {
    const fragmentVersion = (version && this.config.versions[version]) ? version : this.config.version;
    const handler = this.handler[fragmentVersion];
    if (handler) {
      return handler.error();
    } else {
      throw new Error(`Failed to find fragment version. Fragment: ${this.config.name}, Version: ${version || this.config.version}`);
    }
  }

  /**
   * Purifies req.path, req.query from Puzzle elements.
   * @param req
   * @returns {*}
   */
  private clearRequest(req: express.Request) {
    const clearedReq = Object.assign({}, req);
    if (req.query) {
      delete clearedReq.query[RENDER_MODE_QUERY_NAME];
      delete clearedReq.query[PREVIEW_PARTIAL_QUERY_NAME];
      delete clearedReq.query[DEBUG_QUERY_NAME];
    }
    if (req.path) {
      clearedReq.path = req.path.replace(`/${this.name}`, '');
    }
    return clearedReq;
  }

  /**
   * Check module type
   */
  private checkModuleType(fragmentModule: IFragmentHandler | Function): IFragmentHandler {
    if (typeof fragmentModule === "function") return fragmentModule(container);
    return fragmentModule;
  }

  /**
   * Resolve handlers based on configuration
   */
  private prepareHandlers() {
    Object.keys(this.config.versions).forEach(version => {
      const configurationHandler = this.config.versions[version].handler;
      if (configurationHandler) {
        this.handler[version] = configurationHandler;
      } else {
        const module = require(path.join(process.cwd(), `/src/fragments/`, this.config.name, version));
        this.handler[version] = this.checkModuleType(module);
      }
    });
  }
}

export class FragmentStorefront extends Fragment {
  get attributes(): { [p: string]: string } {
    return this._attributes;
  }

  set attributes(value: { [p: string]: string }) {
    delete value.primary;
    delete value['client-async'];
    delete value.name;
    delete value.from;
    delete value.primary;
    delete value.shouldwait;
    delete value.partial;
    this._attributes = value;
  }

  config: IExposeFragment | undefined;
  primary = false;
  shouldWait = false;
<<<<<<< HEAD
  static = false;
=======
  asyncDecentralized = false;
>>>>>>> 7d20c9d4
  clientAsync = false;
  from: string;
  gatewayPath!: string;
  fragmentUrl: string | undefined;
  assetUrl: string | undefined;
  private _attributes: { [p: string]: string };
  private versionMatcher?: CookieVersionMatcher;
  private cachedErrorPage: string | undefined;
  private gatewayName: string;


  constructor(name: string, from: string, attributes?: { [name: string]: string }) {
    super({name});

    this._attributes = attributes || {};
    this.from = from;
  }

  /**
   * Updates fragment configuration
   * @param {IExposeFragment} config
   * @param {string} gatewayUrl
   * @param gatewayName
   * @param {string | undefined} assetUrl
   */
  update(config: IExposeFragment, gatewayUrl: string, gatewayName: string, assetUrl?: string | undefined) {
    if (assetUrl) {
      this.assetUrl = url.resolve(assetUrl, this.name);
    }
    this.fragmentUrl = url.resolve(gatewayUrl, this.name);

    const hostname = url.parse(gatewayUrl).hostname;
    if (hostname) {
      this.gatewayPath = hostname;
    }

    this.gatewayName = gatewayName;

    this.config = config;

    if (this.config && this.config.versionMatcher) {
      this.versionMatcher = new CookieVersionMatcher(this.config.versionMatcher);
    }

    if (this.config && this.config.render.error && !this.cachedErrorPage) {
      this.getErrorPage();
    }

  }

  detectVersion(cookie: ICookieMap, preCompile = false): string {
    if (!this.config) return '0';

    const cookieKey = this.config.testCookie;
    const cookieVersion = cookie[cookieKey];

    if (cookieVersion) {
      return cookieVersion;
    }

    if (!preCompile && this.versionMatcher) {
      const version = this.versionMatcher.match(cookie);
      if (version) return version;
    }

    return this.config.version;
  }

  /**
   * Returns fragment placeholder as promise, fetches from gateway
   * @returns {Promise<string>}
   */
  async getPlaceholder(): Promise<string> {
    logger.info(`Trying to get placeholder of fragment: ${this.name}`);

    if (!this.config) {
      logger.error(new Error(`No config provided for fragment: ${this.name}`));
      return '';
    }

    if (!this.config.render.placeholder) {
      logger.error(new Error('Placeholder is not enabled for fragment'));
      return '';
    }

    return fetch(`${this.fragmentUrl}/placeholder`, {
      headers: {
        gateway: this.gatewayName
      }
    })
      .then(res => res.text())
      .then(html => {
        logger.info(`Received placeholder contents of fragment: ${this.name}`);
        return html;
      })
      .catch(err => {
        logger.error(`Failed to fetch placeholder for fragment: ${this.fragmentUrl}/placeholder`, err);
        return '';
      });
  }


  /**
   * Returns fragment error as promise, fetches from gateway
   * @returns { Promise<string> }
   */
  async getErrorPage(): Promise<string> {
    logger.info(`Trying to get error page of fragment: ${this.name}`);

    if (!this.config || !this.config.render.error) {
      logger.warn('Error page is not enabled for fragment');
      return '';
    }

    if (this.cachedErrorPage) {
      return this.cachedErrorPage;
    }

    return fetch(`${this.fragmentUrl}/error`, {
      headers: {
        gateway: this.gatewayName
      }
    })
      .then(res => res.json())
      .then(html => {
        this.cachedErrorPage = html;
        return html;
      })
      .catch(err => {
        logger.error(`Failed to fetch error page for fragment: ${this.fragmentUrl}/error`, err);
        return '';
      });
  }

  /**
   * Fetches fragment content as promise, fetches from gateway
   * Returns {
   *  html: {
   *    Partials
   *  },
   *  status: gateway status response code
   * }
   * @param attribs
   * @param req
   * @returns {Promise<IFragmentContentResponse>}
   */
  // @nrSegmentAsync("fragment.getContent", true)
  async getContent(attribs: any = {}, req?: Request): Promise<IFragmentContentResponse> {
    logger.info(`Trying to get contents of fragment: ${this.name}`);
    if (!this.config) {
      logger.error(new Error(`No config provided for fragment: ${this.name}`));
      return {
        status: 500,
        html: {},
        headers: {},
        cookies: {},
        model: {}
      };
    }

    let query = {
      ...attribs,
      __renderMode: FRAGMENT_RENDER_MODES.STREAM
    };

    let parsedRequest;
    const requestConfiguration: any = {
      timeout: this.config.render.timeout || DEFAULT_CONTENT_TIMEOUT,
    };

    if (req) {
      if (req.url) {
        parsedRequest = url.parse(req.url) as { pathname: string };
        query = {
          ...query,
          ...req.query,
        };
      }
      if (req.headers) {
        requestConfiguration.headers = req.headers;
        requestConfiguration.headers['originalurl'] = req.url;
        requestConfiguration.headers['originalpath'] = req.path;
      }
    }

    requestConfiguration.headers = {
      ...requestConfiguration.headers,
      gateway: this.gatewayName
    } || {gateway: this.gatewayName};


    delete query.from;
    delete query.name;
    delete query.partial;
    delete query.primary;
    delete query.shouldwait;

    const routeRequest = req && parsedRequest ? `${parsedRequest.pathname.replace('/' + this.name, '')}?${querystring.stringify(query)}` : `/?${querystring.stringify(query)}`;


    return httpClient.get(`${this.fragmentUrl}${routeRequest}`, this.name, {
      json: true,
      gzip: true,
      ...requestConfiguration
    }).then(res => {
      logger.info(`Received fragment contents of ${this.name} with status code ${res.response.statusCode}`);
      return {
        status: res.data.$status || res.response.statusCode,
        headers: res.data.$headers || {},
        cookies: res.data.$cookies || {},
        html: res.data,
        model: res.data.$model || {}
      };
    }).catch(async (err) => {
      logger.error(new PuzzleError(ERROR_CODES.FAILED_TO_GET_FRAGMENT_CONTENT, this.name, `${this.fragmentUrl}${routeRequest}`), this.name, `${this.fragmentUrl}${routeRequest}`, `${this.fragmentUrl}${routeRequest}`, {json: true, ...requestConfiguration}, err);

      const errorPage = await this.getErrorPage();

      return {
        status: errorPage ? 200 : 500,
        html: errorPage ? errorPage : {},
        headers: {},
        cookies: {},
        model: {}
      };
    });
  }

  /**
   * Returns asset content
   * @param {string} name
   * @param targetVersion
   * @returns {Promise<string>}
   */
  async getAsset(name: string, targetVersion: string) {
    logger.info(`Trying to get asset: ${name}`);

    if (!this.config) {
      logger.error(new Error(`No config provided for fragment: ${this.name}`));
      return null;
    }

    let fragmentVersion: { assets: IFileResourceAsset[] } = this.config;

    if (targetVersion !== this.config.version && this.config.passiveVersions && this.config.passiveVersions[targetVersion]) {
      fragmentVersion = this.config.passiveVersions[targetVersion];
    }

    const asset = fragmentVersion.assets.find(asset => asset.name === name);

    if (!asset) {
      logger.error(new Error(`Asset not declared in fragments asset list: ${name}`));
      return null;
    }

    const link = (asset.link || `${this.fragmentUrl}/static/${asset.fileName}`) + `?__version=${targetVersion}`;


    return await AssetManager.getAsset(link, this.gatewayName);


  }

  /**
   * Returns asset path
   * @param {string} name
   * @returns {string}
   */
  getAssetPath(name: string) {
    if (!this.config) {
      logger.error(new Error(`No config provided for fragment: ${this.name}`));
      return null;
    }

    const asset = this.config.assets.find(asset => asset.name === name);

    if (!asset) {
      logger.error(new Error(`Asset not declared in fragments asset list: ${name}`));
      return null;
    }

    return asset.link || `${this.assetUrl || this.fragmentUrl}/static/${asset.fileName}`;
  }
}
<|MERGE_RESOLUTION|>--- conflicted
+++ resolved
@@ -183,11 +183,8 @@
   config: IExposeFragment | undefined;
   primary = false;
   shouldWait = false;
-<<<<<<< HEAD
+  asyncDecentralized = false;
   static = false;
-=======
-  asyncDecentralized = false;
->>>>>>> 7d20c9d4
   clientAsync = false;
   from: string;
   gatewayPath!: string;
@@ -199,7 +196,7 @@
   private gatewayName: string;
 
 
-  constructor(name: string, from: string, attributes?: { [name: string]: string }) {
+  constructor(name: string, from: string, attributes?: {[name: string]: string}) {
     super({name});
 
     this._attributes = attributes || {};
